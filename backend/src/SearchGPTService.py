--- conflicted
+++ resolved
@@ -1,27 +1,18 @@
-<<<<<<< HEAD
 import glob
 import os
 
 import pandas as pd
-=======
-from pathlib import Path
-
->>>>>>> 3e3368ae
 import yaml
 
 from BingService import BingService
 from FootnoteService import FootnoteService
 from LLMService import LLMServiceFactory
 from PyTerrierService import PyTerrierService
-<<<<<<< HEAD
-from Util import post_process_gpt_input_text_df, setup_logger
+from Util import setup_logger, post_process_gpt_input_text_df, check_result_cache_exists, load_result_from_cache, save_result_cache, check_max_number_of_cache
 from text_extract.doc import support_doc_type, doc_extract_svc_map
 from text_extract.doc.abc_doc_extract import AbstractDocExtractSvc
 
 logger = setup_logger('SearchGPTService')
-=======
-from Util import post_process_gpt_input_text_df, check_result_cache_exists, load_result_from_cache, save_result_cache, check_max_number_of_cache
->>>>>>> 3e3368ae
 
 
 class SearchGPTService:
@@ -29,27 +20,7 @@
         with open('config/config.yaml') as f:
             self.config = yaml.load(f, Loader=yaml.FullLoader)
 
-<<<<<<< HEAD
     def _prompt(self, search_text, text_df):
-=======
-    def query_and_get_answer(self, search_text):
-
-        cache_path = Path(self.config.get('cache').get('path'))
-        # check if bing search result is cached and load if exists
-        if self.config.get('cache').get('is_enable_cache') and check_result_cache_exists(cache_path, search_text, 'bing_search'):
-            cache = load_result_from_cache(cache_path, search_text, 'bing_search')
-            text_df = cache['text_df']
-        else:
-            bing_service = BingService(self.config)
-            website_df = bing_service.call_bing_search_api(search_text)
-            text_df = bing_service.call_urls_and_extract_sentences(website_df)
-
-            bing_search_config = self.config.get('bing_search')
-            bing_search_config.pop('subscription_key')  # delete api_key from config to avoid saving it to .cache
-            save_result_cache(cache_path, search_text, 'bing_search', text_df=text_df, config=bing_search_config)
-
-        # process bing search result for gpt input
->>>>>>> 3e3368ae
         pyterrier_service = PyTerrierService()
         gpt_input_text_df = pyterrier_service.retrieve_search_query_in_dfindexer(search_text, text_df)
         gpt_input_text_df = post_process_gpt_input_text_df(gpt_input_text_df, self.config.get('openai_api').get('prompt').get('prompt_length_limit'))
@@ -81,10 +52,28 @@
         footnote_result_list, in_scope_source_df = footnote_service.get_footnote_from_sentences()
         response_text_with_footnote, source_text = footnote_service.pretty_print_footnote_result_list(footnote_result_list, gpt_input_text_df)
         data_json = footnote_service.extract_data_json(footnote_result_list, gpt_input_text_df)
-<<<<<<< HEAD
+
         return response_text, response_text_with_footnote, source_text, data_json
 
     def query_and_get_answer(self, search_text):
+
+
+        cache_path = Path(self.config.get('cache').get('path'))
+        # check if bing search result is cached and load if exists
+        if self.config.get('cache').get('is_enable_cache') and check_result_cache_exists(cache_path, search_text, 'bing_search'):
+            cache = load_result_from_cache(cache_path, search_text, 'bing_search')
+            text_df = cache['text_df']
+        else:
+            bing_service = BingService(self.config)
+            website_df = bing_service.call_bing_search_api(search_text)
+            text_df = bing_service.call_urls_and_extract_sentences(website_df)
+
+            bing_search_config = self.config.get('bing_search')
+            bing_search_config.pop('subscription_key')  # delete api_key from config to avoid saving it to .cache
+            save_result_cache(cache_path, search_text, 'bing_search', text_df=text_df, config=bing_search_config)
+
+
+
         bing_text_df, doc_text_df = None, None
 
         if self.config['search_option']['is_enable_bing_search']:
@@ -120,8 +109,4 @@
 
         text_df = pd.concat([bing_text_df, doc_text_df], ignore_index=True)
 
-        return self._prompt(search_text, text_df)
-=======
-
-        return response_text, response_text_with_footnote, source_text, data_json
->>>>>>> 3e3368ae
+        return self._prompt(search_text, text_df)