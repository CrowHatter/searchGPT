bing_search:
  end_point: https://api.bing.microsoft.com
  subscription_key:
  result_count: 5
<<<<<<< HEAD
llm_service:
  provider: openai
=======
  text_extract: trafilatura # beautifulsoup
>>>>>>> a70dc0e4
openai_api:
  api_key:
#  model: text-babbage-001
  model: text-curie-001
#  model: text-davinci-001
  max_tokens: 300
  temperature: 1
  top_p: 1
  prompt:
    prompt_length_limit: 3000<|MERGE_RESOLUTION|>--- conflicted
+++ resolved
@@ -2,12 +2,9 @@
   end_point: https://api.bing.microsoft.com
   subscription_key:
   result_count: 5
-<<<<<<< HEAD
+  text_extract: trafilatura # beautifulsoup
 llm_service:
   provider: openai
-=======
-  text_extract: trafilatura # beautifulsoup
->>>>>>> a70dc0e4
 openai_api:
   api_key:
 #  model: text-babbage-001
