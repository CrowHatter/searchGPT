import os
from pathlib import Path

import pandas as pd
import yaml

from FrontendService import FrontendService
from LLMService import LLMServiceFactory
from SemanticSearchService import BatchOpenAISemanticSearchService
<<<<<<< HEAD
from SourceService import SourceService
from Util import setup_logger, check_result_cache_exists, load_result_from_cache, save_result_cache, check_max_number_of_cache, get_project_root
=======
from Util import setup_logger, post_process_gpt_input_text_df, get_project_root, storage_cached
from text_extract.doc import support_doc_type, doc_extract_svc_map
from text_extract.doc.abc_doc_extract import AbstractDocExtractSvc
>>>>>>> 54dbfc56

logger = setup_logger('SearchGPTService')


class SearchGPTService:
    """
    SearchGPT app->service->child-service structure
    - (Try to) app import service, child-service inherit service

    SearchGPT class
    - SourceService
    -- BingService
    -- Doc/PPT/PDF Service
    - SemanticSearchModule
    - LLMService
    -- OpenAIService
    -- GooseAPIService
    - FrontendService

    """

    def __init__(self, ui_overriden_config=None):
        with open(os.path.join(get_project_root(), 'src/config/config.yaml')) as f:
            self.config = yaml.load(f, Loader=yaml.FullLoader)
        self.overide_config_by_query_string(ui_overriden_config)
        self.validate_config()

    def overide_config_by_query_string(self, ui_overriden_config):
        if ui_overriden_config is None:
            return
        for key, value in ui_overriden_config.items():
            if value is not None and value != '':
                # query_string is flattened (one level) while config.yaml is nested (two+ levels)
                # Any better way to handle this?
                if key == 'bing_search_subscription_key':
                    self.config['source_service']['bing_search']['subscription_key'] = value
                elif key == 'openai_api_key':
                    self.config['llm_service']['openai_api']['api_key'] = value
                elif key == 'is_use_source':
                    self.config['source_service']['is_use_source'] = False if value.lower() in ['false', '0'] else True
                elif key == 'llm_service_provider':
                    self.config['llm_service']['provider'] = value
                elif key == 'llm_model':
                    if self.config['llm_service']['provider'] == 'openai':
                        self.config['llm_service']['openai_api']['model'] = value
                    elif self.config['llm_service']['provider'] == 'goose_ai':
                        self.config['llm_service']['goose_ai_api']['model'] = value
                    else:
                        raise Exception(f"llm_model is not supported for llm_service_provider: {self.config['llm_service']['provider']}")
                else:
                    # invalid query_string but not throwing exception first
                    pass

    def validate_config(self):
        if self.config['source_service']['is_enable_bing_search']:
            assert self.config['source_service']['bing_search']['subscription_key'], 'bing_search_subscription_key is required'
        if self.config['llm_service']['provider'] == 'openai':
            assert self.config['llm_service']['openai_api']['api_key'], 'openai_api_key is required'

    def query_and_get_answer(self, search_text):
        cache_path = Path(self.config.get('cache').get('path')) # TODO: hide cache logic in main entrance

        source_module = SourceService(self.config)
        bing_text_df = source_module.extract_bing_text_df(search_text, cache_path)
        doc_text_df = source_module.extract_doc_text_df(bing_text_df)
        text_df = pd.concat([bing_text_df, doc_text_df], ignore_index=True)


        semantic_search_service = BatchOpenAISemanticSearchService(self.config)
        gpt_input_text_df = semantic_search_service.search_related_source(text_df, search_text)
        gpt_input_text_df = BatchOpenAISemanticSearchService.post_process_gpt_input_text_df(gpt_input_text_df, self.config.get('llm_service').get('openai_api').get('prompt').get('prompt_length_limit'))

<<<<<<< HEAD
        llm_service_provider = self.config.get('llm_service').get('provider')
        # check if llm result is cached and load if exists
        if self.config.get('cache').get('is_enable_cache') and check_result_cache_exists(cache_path, search_text, llm_service_provider):
            # TODO: hide cache logic in main entrance
            logger.info(f"SemanticSearchService.load_result_from_cache. search_text: {search_text}, cache_path: {cache_path}")
            cache = load_result_from_cache(cache_path, search_text, llm_service_provider)
            prompt, response_text = cache['prompt'], cache['response_text']
        else:
            llm_service = LLMServiceFactory.create_llm_service(self.config)
            prompt = llm_service.get_prompt_v3(search_text, gpt_input_text_df)
            response_text = llm_service.call_api(prompt)

            # TODO: hide cache logic in main entrance
            llm_config = self.config.get('llm_service').get(f'{llm_service_provider}_api').copy()
            llm_config.pop('api_key')  # delete api_key to avoid saving it to .cache
            save_result_cache(cache_path, search_text, llm_service_provider, prompt=prompt, response_text=response_text, config=llm_config)

        # TODO: hide cache logic in main entrance
        # check whether the number of cache exceeds the limit
        check_max_number_of_cache(cache_path, self.config.get('cache').get('max_number_of_cache'))
=======
        llm_service = LLMServiceFactory.create_llm_service(self.config)
        prompt = llm_service.get_prompt_v3(search_text, gpt_input_text_df)
        response_text = llm_service.call_api(prompt=prompt)
>>>>>>> 54dbfc56

        frontend_service = FrontendService(self.config, response_text, gpt_input_text_df)
        source_text, data_json = frontend_service.get_data_json(response_text, gpt_input_text_df)

        print('===========Prompt:============')
        print(prompt)
        print('===========Search:============')
        print(search_text)
        print('===========Response text:============')
        print(response_text)
        print('===========Source text:============')
        print(source_text)

<<<<<<< HEAD
        return response_text, source_text, data_json
=======
        return response_text, source_text, data_json

    def _extract_bing_text_df(self, search_text, cache_path):
        # BingSearch using search_text
        bing_text_df = None
        if not self.config['search_option']['is_use_source'] or not self.config['search_option']['is_enable_bing_search']:
            return bing_text_df

        bing_service = BingService(self.config)
        website_df = bing_service.call_bing_search_api(query=search_text)
        bing_text_df = bing_service.call_urls_and_extract_sentences_concurrent(website_df=website_df)

        return bing_text_df

    def _extract_doc_text_df(self, bing_text_df):
        # DocSearch using doc_search_path
        #  bing_text_df is used for doc_id arrangement
        if not self.config['search_option']['is_use_source'] or not self.config['search_option']['is_enable_doc_search']:
            return pd.DataFrame([])
        files_grabbed = list()
        for doc_type in support_doc_type:
            tmp_file_list = glob.glob(self.config['search_option']['doc_search_path'] + os.sep + "*." + doc_type)
            files_grabbed.extend({"file_path": file_path, "doc_type": doc_type} for file_path in tmp_file_list)

        logger.info(f"File list: {files_grabbed}")
        doc_sentence_list = list()

        start_doc_id = 1 if bing_text_df is None else bing_text_df['url_id'].max() + 1
        for doc_id, file in enumerate(files_grabbed, start=start_doc_id):
            extract_svc: AbstractDocExtractSvc = doc_extract_svc_map[file['doc_type']]
            sentence_list = extract_svc.extract_from_doc(file['file_path'])

            file_name = file['file_path'].split(os.sep)[-1]
            for sentence in sentence_list:
                doc_sentence_list.append({
                    'name': file_name,
                    'url': file['file_path'],
                    'url_id': doc_id,
                    'snippet': '',
                    'text': sentence
                })
        doc_text_df = pd.DataFrame(doc_sentence_list)
        return doc_text_df

    @storage_cached('web', 'search_text')
    def query_and_get_answer(self, search_text):
        cache_path = Path(self.config.get('cache').get('path'))
        # TODO: strategy pattern to support different text sources (e.g. PDF later)
        bing_text_df = self._extract_bing_text_df(search_text, cache_path)
        doc_text_df = self._extract_doc_text_df(bing_text_df)
        text_df = pd.concat([bing_text_df, doc_text_df], ignore_index=True)

        return self._prompt(search_text, text_df, cache_path)
>>>>>>> 54dbfc56
<|MERGE_RESOLUTION|>--- conflicted
+++ resolved
@@ -7,14 +7,10 @@
 from FrontendService import FrontendService
 from LLMService import LLMServiceFactory
 from SemanticSearchService import BatchOpenAISemanticSearchService
-<<<<<<< HEAD
 from SourceService import SourceService
+from Util import setup_logger, post_process_gpt_input_text_df, get_project_root, storage_cached
 from Util import setup_logger, check_result_cache_exists, load_result_from_cache, save_result_cache, check_max_number_of_cache, get_project_root
-=======
-from Util import setup_logger, post_process_gpt_input_text_df, get_project_root, storage_cached
-from text_extract.doc import support_doc_type, doc_extract_svc_map
-from text_extract.doc.abc_doc_extract import AbstractDocExtractSvc
->>>>>>> 54dbfc56
+SearchGPTService
 
 logger = setup_logger('SearchGPTService')
 
@@ -87,33 +83,13 @@
         gpt_input_text_df = semantic_search_service.search_related_source(text_df, search_text)
         gpt_input_text_df = BatchOpenAISemanticSearchService.post_process_gpt_input_text_df(gpt_input_text_df, self.config.get('llm_service').get('openai_api').get('prompt').get('prompt_length_limit'))
 
-<<<<<<< HEAD
-        llm_service_provider = self.config.get('llm_service').get('provider')
-        # check if llm result is cached and load if exists
-        if self.config.get('cache').get('is_enable_cache') and check_result_cache_exists(cache_path, search_text, llm_service_provider):
             # TODO: hide cache logic in main entrance
-            logger.info(f"SemanticSearchService.load_result_from_cache. search_text: {search_text}, cache_path: {cache_path}")
-            cache = load_result_from_cache(cache_path, search_text, llm_service_provider)
-            prompt, response_text = cache['prompt'], cache['response_text']
-        else:
-            llm_service = LLMServiceFactory.create_llm_service(self.config)
-            prompt = llm_service.get_prompt_v3(search_text, gpt_input_text_df)
-            response_text = llm_service.call_api(prompt)
-
-            # TODO: hide cache logic in main entrance
-            llm_config = self.config.get('llm_service').get(f'{llm_service_provider}_api').copy()
-            llm_config.pop('api_key')  # delete api_key to avoid saving it to .cache
-            save_result_cache(cache_path, search_text, llm_service_provider, prompt=prompt, response_text=response_text, config=llm_config)
-
-        # TODO: hide cache logic in main entrance
-        # check whether the number of cache exceeds the limit
-        check_max_number_of_cache(cache_path, self.config.get('cache').get('max_number_of_cache'))
-=======
         llm_service = LLMServiceFactory.create_llm_service(self.config)
         prompt = llm_service.get_prompt_v3(search_text, gpt_input_text_df)
         response_text = llm_service.call_api(prompt=prompt)
->>>>>>> 54dbfc56
 
+        llm_config = self.config.get('llm_service').get(f'{llm_service_provider}_api').copy()
+        # TODO: hide cache logic in main entrance
         frontend_service = FrontendService(self.config, response_text, gpt_input_text_df)
         source_text, data_json = frontend_service.get_data_json(response_text, gpt_input_text_df)
 
@@ -126,60 +102,6 @@
         print('===========Source text:============')
         print(source_text)
 
-<<<<<<< HEAD
-        return response_text, source_text, data_json
-=======
         return response_text, source_text, data_json
 
-    def _extract_bing_text_df(self, search_text, cache_path):
-        # BingSearch using search_text
-        bing_text_df = None
-        if not self.config['search_option']['is_use_source'] or not self.config['search_option']['is_enable_bing_search']:
-            return bing_text_df
-
-        bing_service = BingService(self.config)
-        website_df = bing_service.call_bing_search_api(query=search_text)
-        bing_text_df = bing_service.call_urls_and_extract_sentences_concurrent(website_df=website_df)
-
-        return bing_text_df
-
-    def _extract_doc_text_df(self, bing_text_df):
-        # DocSearch using doc_search_path
-        #  bing_text_df is used for doc_id arrangement
-        if not self.config['search_option']['is_use_source'] or not self.config['search_option']['is_enable_doc_search']:
-            return pd.DataFrame([])
-        files_grabbed = list()
-        for doc_type in support_doc_type:
-            tmp_file_list = glob.glob(self.config['search_option']['doc_search_path'] + os.sep + "*." + doc_type)
-            files_grabbed.extend({"file_path": file_path, "doc_type": doc_type} for file_path in tmp_file_list)
-
-        logger.info(f"File list: {files_grabbed}")
-        doc_sentence_list = list()
-
-        start_doc_id = 1 if bing_text_df is None else bing_text_df['url_id'].max() + 1
-        for doc_id, file in enumerate(files_grabbed, start=start_doc_id):
-            extract_svc: AbstractDocExtractSvc = doc_extract_svc_map[file['doc_type']]
-            sentence_list = extract_svc.extract_from_doc(file['file_path'])
-
-            file_name = file['file_path'].split(os.sep)[-1]
-            for sentence in sentence_list:
-                doc_sentence_list.append({
-                    'name': file_name,
-                    'url': file['file_path'],
-                    'url_id': doc_id,
-                    'snippet': '',
-                    'text': sentence
-                })
-        doc_text_df = pd.DataFrame(doc_sentence_list)
-        return doc_text_df
-
-    @storage_cached('web', 'search_text')
-    def query_and_get_answer(self, search_text):
-        cache_path = Path(self.config.get('cache').get('path'))
-        # TODO: strategy pattern to support different text sources (e.g. PDF later)
-        bing_text_df = self._extract_bing_text_df(search_text, cache_path)
-        doc_text_df = self._extract_doc_text_df(bing_text_df)
-        text_df = pd.concat([bing_text_df, doc_text_df], ignore_index=True)
-
-        return self._prompt(search_text, text_df, cache_path)
->>>>>>> 54dbfc56
+    @storage_cached('web', 'search_text')