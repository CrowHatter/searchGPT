--- conflicted
+++ resolved
@@ -4,9 +4,5 @@
     search_text = 'the source of dark energy'
 
     search_gpt_service = SearchGPTService()
-<<<<<<< HEAD
-    response_text, response_text_with_footnote, source_text, data_json = search_gpt_service.query_and_get_answer(search_text=search_text)
-=======
     response_text, source_text, data_json = search_gpt_service.query_and_get_answer(search_text)
->>>>>>> e55eb4b7
     print()
